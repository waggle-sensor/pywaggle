--- conflicted
+++ resolved
@@ -14,19 +14,6 @@
         mn = min(value)
         ptp = mx - mn
 
-<<<<<<< HEAD
-        count = 0
-        if ptp <= 1:
-            # sound level is lower than the lower limit of analogRead
-            # need to figure out how to estimate analogRead level
-            for i in range(len(value)):
-                ele = value[i] - mn
-                if ele != 0:
-                    count = count + 1
-            if count == 0:
-                count = 1
-            ptp = count / len(value)
-=======
         # count = 0
         if ptp < 1:
             ptp = 0.82
@@ -39,7 +26,6 @@
             # if count == 0:
                 # count = 1
             # ptp = count / len(value)
->>>>>>> 24ca42cb
 
         value_voltage = ptp * 5.0 / 1024.0
         Pa = value_voltage / 0.03560778
@@ -51,11 +37,8 @@
         value_raw = (raw_s[i - 1] << 8) | raw_s[i]
         reading.append(value_raw)
 
-<<<<<<< HEAD
-=======
     # if value_dB is lower than 55 dB, the value_dB is a guessed value not measured value
     # becasue of the lower limit of sensor reading through analogRead function
->>>>>>> 24ca42cb
     value_dB = convert_to_db(reading)
     value['metsense_spv1840lr5h-b'] = (round(value_dB, 2), 'dB')
 
