--- conflicted
+++ resolved
@@ -2,11 +2,7 @@
 
 setup(
     name='waggle',
-<<<<<<< HEAD
-    version='0.23.1',
-=======
     version='0.23.2',
->>>>>>> 24ca42cb
     description='Python Waggle Module',
     url='https://github.com/waggle-sensor/pywaggle',
     install_requires=[
